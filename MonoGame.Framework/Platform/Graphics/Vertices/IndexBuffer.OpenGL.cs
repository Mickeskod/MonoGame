﻿// MonoGame - Copyright (C) The MonoGame Team
// This file is subject to the terms and conditions defined in
// file 'LICENSE.txt', which is part of this source code package.

using System;
using System.Collections.Generic;
using System.Linq;
using System.Text;
using System.Runtime.InteropServices;
using MonoGame.OpenGL;

namespace Microsoft.Xna.Framework.Graphics
{
    public partial class IndexBuffer
    {
        internal int ibo;

        private void PlatformConstruct(IndexElementSize indexElementSize, int indexCount)
        {
            Threading.BlockOnUIThread(GenerateIfRequired);
        }

        private void PlatformGraphicsDeviceResetting()
        {
            ibo = 0;
        }

        /// <summary>
        /// If the IBO does not exist, create it.
        /// </summary>
        void GenerateIfRequired()
        {
            if (ibo == 0)
            {
                var sizeInBytes = IndexCount * (this.IndexElementSize == IndexElementSize.SixteenBits ? 2 : 4);

                GL.GenBuffers(1, out ibo);
                GraphicsExtensions.CheckGLError();
                GL.BindBuffer(BufferTarget.ElementArrayBuffer, ibo);
                GraphicsExtensions.CheckGLError();
                GL.BufferData(BufferTarget.ElementArrayBuffer,
                              (IntPtr)sizeInBytes, IntPtr.Zero, _isDynamic ? BufferUsageHint.StreamDraw : BufferUsageHint.StaticDraw);
                GraphicsExtensions.CheckGLError();
            }
        }

        private void PlatformGetData<T>(int offsetInBytes, T[] data, int startIndex, int elementCount) where T : struct
        {
#if GLES
            // Buffers are write-only on OpenGL ES 1.1 and 2.0.  See the GL_OES_mapbuffer extension for more information.
            // http://www.khronos.org/registry/gles/extensions/OES/OES_mapbuffer.txt
            throw new NotSupportedException("Index buffers are write-only on OpenGL ES platforms");
#else
            if (Threading.IsOnUIThread())
            {
                GetBufferData(offsetInBytes, data, startIndex, elementCount);
            }
            else
            {
                Threading.BlockOnUIThread(() => GetBufferData(offsetInBytes, data, startIndex, elementCount));
            }
#endif
        }

#if !GLES
        private void GetBufferData<T>(int offsetInBytes, T[] data, int startIndex, int elementCount) where T : struct
        {
            GL.BindBuffer(BufferTarget.ElementArrayBuffer, ibo);
            GraphicsExtensions.CheckGLError();
            var elementSizeInByte = Marshal.SizeOf<T>();
            IntPtr ptr = GL.MapBuffer(BufferTarget.ElementArrayBuffer, BufferAccess.ReadOnly);
            // Pointer to the start of data to read in the index buffer
            ptr = new IntPtr(ptr.ToInt64() + offsetInBytes);
            if (typeof(T) == typeof(byte))
            {
                byte[] buffer = data as byte[];
                // If data is already a byte[] we can skip the temporary buffer
                // Copy from the index buffer to the destination array
                Marshal.Copy(ptr, buffer, startIndex * elementSizeInByte, elementCount * elementSizeInByte);
            }
            else
            {
                // Temporary buffer to store the copied section of data
                byte[] buffer = new byte[elementCount * elementSizeInByte];
                // Copy from the index buffer to the temporary buffer
                Marshal.Copy(ptr, buffer, 0, buffer.Length);
                // Copy from the temporary buffer to the destination array
                Buffer.BlockCopy(buffer, 0, data, startIndex * elementSizeInByte, elementCount * elementSizeInByte);
            }
            GL.UnmapBuffer(BufferTarget.ElementArrayBuffer);
            GraphicsExtensions.CheckGLError();
        }
#endif

        private void PlatformSetData<T>(int offsetInBytes, T[] data, int startIndex, int elementCount, SetDataOptions options)
            where T : struct
        {
            Threading.BlockOnUIThread(SetDataState<T>.Action, new SetDataState<T>
            {
                buffer = this,
                offsetInBytes = offsetInBytes,
                data = data,
                startIndex = startIndex,
                elementCount = elementCount,
                options = options
            });
        }

        private void PlatformSetDataBody<T>(int offsetInBytes, T[] data, int startIndex, int elementCount, SetDataOptions options) where T : struct
        {
            GenerateIfRequired();

<<<<<<< HEAD
            var elementSizeInByte = Marshal.SizeOf(typeof(T));
=======
            var elementSizeInByte = Marshal.SizeOf<T>();
>>>>>>> 6650f605
            var sizeInBytes = elementSizeInByte * elementCount;
            var dataHandle = GCHandle.Alloc(data, GCHandleType.Pinned);
            try
            {
                var dataPtr = (IntPtr)(dataHandle.AddrOfPinnedObject().ToInt64() + startIndex * elementSizeInByte);
                var bufferSize = IndexCount * (IndexElementSize == IndexElementSize.SixteenBits ? 2 : 4);

                GL.BindBuffer(BufferTarget.ElementArrayBuffer, ibo);
                GraphicsExtensions.CheckGLError();

                if (options == SetDataOptions.Discard)
                {
                    // By assigning NULL data to the buffer this gives a hint
                    // to the device to discard the previous content.
                    GL.BufferData(
                        BufferTarget.ElementArrayBuffer,
                        (IntPtr)bufferSize,
                        IntPtr.Zero,
                        _isDynamic ? BufferUsageHint.StreamDraw : BufferUsageHint.StaticDraw);
                    GraphicsExtensions.CheckGLError();
                }

                GL.BufferSubData(BufferTarget.ElementArrayBuffer, (IntPtr)offsetInBytes, (IntPtr)sizeInBytes, dataPtr);
                GraphicsExtensions.CheckGLError();
            }
            finally
            {
                dataHandle.Free();
            }
        }

        protected override void Dispose(bool disposing)
        {
            if (!IsDisposed)
            {
                if (GraphicsDevice != null)
                    GraphicsDevice.DisposeBuffer(ibo);
            }
            base.Dispose(disposing);
        }

        struct SetDataState<T>
            where T : struct
        {
            public IndexBuffer buffer;
            public int offsetInBytes;
            public T[] data;
            public int startIndex;
            public int elementCount;
            public SetDataOptions options;

            public static Action<SetDataState<T>> Action =
                (s) => s.buffer.PlatformSetDataBody(s.offsetInBytes, s.data, s.startIndex, s.elementCount, s.options);
        }
    }
}<|MERGE_RESOLUTION|>--- conflicted
+++ resolved
@@ -110,11 +110,7 @@
         {
             GenerateIfRequired();
 
-<<<<<<< HEAD
-            var elementSizeInByte = Marshal.SizeOf(typeof(T));
-=======
             var elementSizeInByte = Marshal.SizeOf<T>();
->>>>>>> 6650f605
             var sizeInBytes = elementSizeInByte * elementCount;
             var dataHandle = GCHandle.Alloc(data, GCHandleType.Pinned);
             try

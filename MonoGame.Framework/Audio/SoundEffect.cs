#region License
/*
Microsoft Public License (Ms-PL)
MonoGame - Copyright © 2009 The MonoGame Team

All rights reserved.

This license governs use of the accompanying software. If you use the software, you accept this license. If you do not
accept the license, do not use the software.

1. Definitions
The terms "reproduce," "reproduction," "derivative works," and "distribution" have the same meaning here as under 
U.S. copyright law.

A "contribution" is the original software, or any additions or changes to the software.
A "contributor" is any person that distributes its contribution under this license.
"Licensed patents" are a contributor's patent claims that read directly on its contribution.

2. Grant of Rights
(A) Copyright Grant- Subject to the terms of this license, including the license conditions and limitations in section 3, 
each contributor grants you a non-exclusive, worldwide, royalty-free copyright license to reproduce its contribution, prepare derivative works of its contribution, and distribute its contribution or any derivative works that you create.
(B) Patent Grant- Subject to the terms of this license, including the license conditions and limitations in section 3, 
each contributor grants you a non-exclusive, worldwide, royalty-free license under its licensed patents to make, have made, use, sell, offer for sale, import, and/or otherwise dispose of its contribution in the software or derivative works of the contribution in the software.

3. Conditions and Limitations
(A) No Trademark License- This license does not grant you rights to use any contributors' name, logo, or trademarks.
(B) If you bring a patent claim against any contributor over patents that you claim are infringed by the software, 
your patent license from such contributor to the software ends automatically.
(C) If you distribute any portion of the software, you must retain all copyright, patent, trademark, and attribution 
notices that are present in the software.
(D) If you distribute any portion of the software in source code form, you may do so only under this license by including 
a complete copy of this license with your distribution. If you distribute any portion of the software in compiled or object 
code form, you may only do so under a license that complies with this license.
(E) The software is licensed "as-is." You bear the risk of using it. The contributors give no express warranties, guarantees
or conditions. You may have additional consumer rights under your local laws which this license cannot change. To the extent
permitted under your local laws, the contributors exclude the implied warranties of merchantability, fitness for a particular
purpose and non-infringement.
*/
#endregion License
﻿
using System;
using System.Collections.Generic;
using System.IO;

using Microsoft.Xna;
using Microsoft.Xna.Framework;
using Microsoft.Xna.Framework.Audio;

#if DIRECTX
using SharpDX;
using SharpDX.XAudio2;
using SharpDX.Multimedia;
using SharpDX.X3DAudio;
#endif

namespace Microsoft.Xna.Framework.Audio
{
    public sealed class SoundEffect : IDisposable
    {
#if DIRECTX
        internal DataStream _dataStream;
        internal AudioBuffer _buffer;
        internal AudioBuffer _loopedBuffer;
        internal WaveFormat _format;
        
        // These three fields are used for keeping track of instances created
        // internally when Play is called directly on SoundEffect.
        private List<SoundEffectInstance> _playingInstances;
        private List<SoundEffectInstance> _availableInstances;
        private List<SoundEffectInstance> _toBeRecycledInstances;
#else
        private Sound _sound;
        private SoundEffectInstance _instance;
#endif

        private string _name;
#if !DIRECTX
        private string _filename = "";
        private byte[] _data;
#endif

#if DIRECTX
        internal SoundEffect()
        {
        }
#else
        internal SoundEffect(string fileName)
		{
			_filename = fileName;		
			
			if (_filename == string.Empty )
			{
			  throw new FileNotFoundException("Supported Sound Effect formats are wav, mp3, acc, aiff");
			}
			
			_sound = new Sound(_filename, 1.0f, false);
			_name = Path.GetFileNameWithoutExtension(fileName);
		}
		
		//SoundEffect from playable audio data
		internal SoundEffect(string name, byte[] data)
		{
			_data = data;
			_name = name;
			_sound = new Sound(_data, 1.0f, false);
		}        
#endif

        internal SoundEffect(Stream s)
        {
#if !DIRECTX
            var data = new byte[s.Length];
            s.Read(data, 0, (int)s.Length);

            _data = data;
            _sound = new Sound(_data, 1.0f, false);
#endif
        }

        public SoundEffect(byte[] buffer, int sampleRate, AudioChannels channels)
        {
#if DIRECTX            
            Initialize(new WaveFormat(sampleRate, (int)channels), buffer, 0, buffer.Length, 0, buffer.Length);
#else
            //buffer should contain 16-bit PCM wave data
			short bitsPerSample = 16;

            _name = "";

			using (var mStream = new MemoryStream(44+buffer.Length))
            using (var writer = new BinaryWriter(mStream))
            {
                writer.Write("RIFF".ToCharArray()); //chunk id
                writer.Write((int)(36 + buffer.Length)); //chunk size
                writer.Write("WAVE".ToCharArray()); //RIFF type

                writer.Write("fmt ".ToCharArray()); //chunk id
                writer.Write((int)16); //format header size
                writer.Write((short)1); //format (PCM)
                writer.Write((short)channels);
                writer.Write((int)sampleRate);
                short blockAlign = (short)((bitsPerSample / 8) * (int)channels);
                writer.Write((int)(sampleRate * blockAlign)); //byte rate
                writer.Write((short)blockAlign);
                writer.Write((short)bitsPerSample);

                writer.Write("data".ToCharArray()); //chunk id
                writer.Write((int)buffer.Length); //data size 	MonoGame.Framework.Windows8.DLL!Microsoft.Xna.Framework.Audio.Sound.Sound(byte[] audiodata, float volume, bool looping) Line 199	C#

                writer.Write(buffer);

                _data = mStream.ToArray();
            }

			_sound = new Sound(_data, 1.0f, false);
#endif
        }

        public SoundEffect(byte[] buffer, int offset, int count, int sampleRate, AudioChannels channels, int loopStart, int loopLength)
        {
#if DIRECTX
            Initialize(new WaveFormat(sampleRate, (int)channels), buffer, offset, count, loopStart, loopLength);
#else
            throw new NotImplementedException();
#endif
        }        

#if DIRECTX

        // Extended constructor which supports custom formats / compression.
        internal SoundEffect(WaveFormat format, byte[] buffer, int offset, int count, int loopStart, int loopLength)
        {
            Initialize(format, buffer, offset, count, loopStart, loopLength);
        }

        private void Initialize(WaveFormat format, byte[] buffer, int offset, int count, int loopStart, int loopLength)
        {
            _format = format;

            _dataStream = DataStream.Create<byte>(buffer, true, false);

            // Use the loopStart and loopLength also as the range
            // when playing this SoundEffect a single time / unlooped.
            _buffer = new AudioBuffer()
            {
                Stream = _dataStream,
                AudioBytes = count,
                Flags = BufferFlags.EndOfStream,
                PlayBegin = loopStart,
                PlayLength = loopLength,
                Context = new IntPtr(42),
            };

            _loopedBuffer = new AudioBuffer()
            {
                Stream = _dataStream,
                AudioBytes = count,
                Flags = BufferFlags.EndOfStream,
                LoopBegin = loopStart,
                LoopLength = loopLength,
                LoopCount = AudioBuffer.LoopInfinite,
                Context = new IntPtr(42),
            };            
        }
#endif

        public bool Play()
        {				
            return Play(1.0f, 0.0f, 0.0f);
        }

        public bool Play(float volume, float pitch, float pan)
        {
#if DIRECTX
            if (MasterVolume > 0.0f)
            {
                if (_playingInstances == null)
                {
                    // Allocate lists first time we need them.
                    _playingInstances = new List<SoundEffectInstance>();
                    _availableInstances = new List<SoundEffectInstance>();
                    _toBeRecycledInstances = new List<SoundEffectInstance>();
                }
                else
                {
                    // Cleanup instances which have finished playing.                    
                    foreach (var inst in _playingInstances)
                    {
                        if (inst.State == SoundState.Stopped)
                        {
                            _toBeRecycledInstances.Add(inst);
                        }
                    }                    
                }

                // Locate a SoundEffectInstance either one already
                // allocated and not in use or allocate a new one.
                SoundEffectInstance instance = null;
                if (_toBeRecycledInstances.Count > 0)
                {
                    foreach (var inst in _toBeRecycledInstances)
                    {
                        _availableInstances.Add(inst);
                        _playingInstances.Remove(inst);
                    }
                    _toBeRecycledInstances.Clear();
                }
                if (_availableInstances.Count > 0)
                {
                    instance = _availableInstances[0];
                    _playingInstances.Add(instance);
                    _availableInstances.Remove(instance);
                }
                else
                {
                    instance = CreateInstance();
                    _playingInstances.Add(instance);
                }

                instance.Volume = volume;
                instance.Pitch = pitch;
                instance.Pan = pan;
                instance.Play();
            }

            // XNA documentation says this method returns false if the sound limit
            // has been reached. However, there is no limit on PC.
            return true;
#else
            if ( MasterVolume > 0.0f )
			{
                if(_instance == null)
				    _instance = CreateInstance();
				_instance.Volume = volume;
				_instance.Pitch = pitch;
				_instance.Pan = pan;
				_instance.Play();
				return _instance.Sound.Playing;
			}
			return false;
#endif
        }
		
		public TimeSpan Duration 
		{ 
			get
            {
#if DIRECTX                    
                var sampleCount = _buffer.PlayLength;
                var avgBPS = _format.AverageBytesPerSecond;
                
                return TimeSpan.FromSeconds((float)sampleCount / (float)avgBPS);
#else
                if ( _sound != null )
				{
					return new TimeSpan(0,0,(int)_sound.Duration);
				}
				else
				{
					return new TimeSpan(0);
				}
#endif
			}
		}

        public string Name
        {
            get
            {
				return _name;
            }
			set 
            {
				_name = value;
			}
        }

		public SoundEffectInstance CreateInstance()
        {
#if DIRECTX
		    SourceVoice voice = null;
            if (Device != null)
                voice = new SourceVoice(Device, _format, VoiceFlags.None, XAudio2.MaximumFrequencyRatio);

            var instance = new SoundEffectInstance(this, voice);
#else
            var instance = new SoundEffectInstance();	
			instance.Sound = _sound;			
#endif
            return instance;
		}
		
		#region IDisposable Members

        public void Dispose()
        {
#if DIRECTX
            _dataStream.Dispose();               
#else
            _sound.Dispose();
#endif
        }

        #endregion

        #region Static Members
        static float _masterVolume = 1.0f;
		public static float MasterVolume 
		{ 
			get
			{
				return _masterVolume;
			}
			set
			{
                if ( _masterVolume != value )
                    _masterVolume = value;

#if DIRECTX
                MasterVoice.SetVolume(_masterVolume, 0);
#endif
            }
		}

		static float _distanceScale = 1f;

		public static float DistanceScale {
			get {
				return _distanceScale;
			}
			set {
				if (value <= 0f) {
					throw new ArgumentOutOfRangeException ("value of DistanceScale");
				}
				_distanceScale = value;
			}
		}

		static float _dopplerScale = 1f;

		public static float DopplerScale {
			get {
				return _dopplerScale;
			}
			set {
				// As per documenation it does not look like the value can be less than 0
				//   although the documentation does not say it throws an error we will anyway
				//   just so it is like the DistanceScale
				if (value < 0f) {
					throw new ArgumentOutOfRangeException ("value of DopplerScale");
				}
				_dopplerScale = value;
			}
		}

		static float speedOfSound = 343.5f;

		public static float SpeedOfSound {
			get {
				return speedOfSound;
			}
			set {
				speedOfSound = value;
			}
        }

		public static SoundEffect FromStream(Stream stream)
        {            
#if ANDROID
            throw new NotImplementedException();
#else
            return new SoundEffect(stream);
#endif
        }

#if DIRECTX
	    internal static XAudio2 Device { get; private set; }
        internal static MasteringVoice MasterVoice { get; private set; }

        private static bool _device3DDirty = true;
        private static Speakers _speakers = Speakers.Stereo;

        // XNA does not expose this, but it exists in X3DAudio.
        public static Speakers Speakers
        {
            get
            {
                return _speakers;
            }

            set
            {
                if (_speakers != value)
                {
                    _speakers = value;
                    _device3DDirty = true;
                }
            }
        }

        private static X3DAudio _device3D;

        internal static X3DAudio Device3D
        {
            get
            {
                if (_device3DDirty)
                {
                    _device3DDirty = false;
                    _device3D = new X3DAudio(_speakers);
                }

                return _device3D;
            }
        }

        static SoundEffect()
        {
            var flags = XAudio2Flags.None;
<<<<<<< HEAD
#if DEBUG
=======

#if !WINRT && DEBUG
>>>>>>> b0a87f37
            flags |= XAudio2Flags.DebugEngine;
#endif
            // This cannot fail.
            Device = new XAudio2(flags, ProcessorSpecifier.DefaultProcessor);

            try
            {
                Device.StartEngine();

                // Just use the default device.
<<<<<<< HEAD
                const int deviceIndex = 0;

                // Let windows autodetect number of channels and sample rate.
                MasterVoice = new MasteringVoice(Device, XAudio2.DefaultChannels, XAudio2.DefaultSampleRate, deviceIndex);            
=======
#if WINRT
                string deviceId = null;
#else
                const int deviceId = 0;
#endif

                // Let windows autodetect number of channels and sample rate.
                MasterVoice = new MasteringVoice(Device, XAudio2.DefaultChannels, XAudio2.DefaultSampleRate, deviceId);            
>>>>>>> b0a87f37
                MasterVoice.SetVolume(_masterVolume, 0);

                // The autodetected value of MasterVoice.ChannelMask corresponds to the speaker layout.
#if WINRT
                Speakers = (Speakers)MasterVoice.ChannelMask;
#else
<<<<<<< HEAD
                var deviceDetails = Device.GetDeviceDetails(deviceIndex);
=======
                var deviceDetails = Device.GetDeviceDetails(deviceId);
>>>>>>> b0a87f37
                Speakers = deviceDetails.OutputFormat.ChannelMask;
#endif
            }
            catch
            {
                // Release the device and null it as
                // we have no audio support.
                Device.Dispose();
                Device = null;
                MasterVoice = null;
            }

        }

        // Does someone actually need to call this if it only happens when the whole
        // game closes? And if so, who would make the call?
        internal static void Shutdown()
        {            
            MasterVoice.DestroyVoice();
            MasterVoice.Dispose();

            Device.StopEngine();
            Device.Dispose();                     
        }
#endif
        #endregion
    }
}

<|MERGE_RESOLUTION|>--- conflicted
+++ resolved
@@ -1,530 +1,515 @@
-#region License
-/*
-Microsoft Public License (Ms-PL)
-MonoGame - Copyright © 2009 The MonoGame Team
-
-All rights reserved.
-
-This license governs use of the accompanying software. If you use the software, you accept this license. If you do not
-accept the license, do not use the software.
-
-1. Definitions
-The terms "reproduce," "reproduction," "derivative works," and "distribution" have the same meaning here as under 
-U.S. copyright law.
-
-A "contribution" is the original software, or any additions or changes to the software.
-A "contributor" is any person that distributes its contribution under this license.
-"Licensed patents" are a contributor's patent claims that read directly on its contribution.
-
-2. Grant of Rights
-(A) Copyright Grant- Subject to the terms of this license, including the license conditions and limitations in section 3, 
-each contributor grants you a non-exclusive, worldwide, royalty-free copyright license to reproduce its contribution, prepare derivative works of its contribution, and distribute its contribution or any derivative works that you create.
-(B) Patent Grant- Subject to the terms of this license, including the license conditions and limitations in section 3, 
-each contributor grants you a non-exclusive, worldwide, royalty-free license under its licensed patents to make, have made, use, sell, offer for sale, import, and/or otherwise dispose of its contribution in the software or derivative works of the contribution in the software.
-
-3. Conditions and Limitations
-(A) No Trademark License- This license does not grant you rights to use any contributors' name, logo, or trademarks.
-(B) If you bring a patent claim against any contributor over patents that you claim are infringed by the software, 
-your patent license from such contributor to the software ends automatically.
-(C) If you distribute any portion of the software, you must retain all copyright, patent, trademark, and attribution 
-notices that are present in the software.
-(D) If you distribute any portion of the software in source code form, you may do so only under this license by including 
-a complete copy of this license with your distribution. If you distribute any portion of the software in compiled or object 
-code form, you may only do so under a license that complies with this license.
-(E) The software is licensed "as-is." You bear the risk of using it. The contributors give no express warranties, guarantees
-or conditions. You may have additional consumer rights under your local laws which this license cannot change. To the extent
-permitted under your local laws, the contributors exclude the implied warranties of merchantability, fitness for a particular
-purpose and non-infringement.
-*/
-#endregion License
-﻿
-using System;
-using System.Collections.Generic;
-using System.IO;
-
-using Microsoft.Xna;
-using Microsoft.Xna.Framework;
-using Microsoft.Xna.Framework.Audio;
-
-#if DIRECTX
-using SharpDX;
-using SharpDX.XAudio2;
-using SharpDX.Multimedia;
-using SharpDX.X3DAudio;
-#endif
-
-namespace Microsoft.Xna.Framework.Audio
-{
-    public sealed class SoundEffect : IDisposable
-    {
-#if DIRECTX
-        internal DataStream _dataStream;
-        internal AudioBuffer _buffer;
-        internal AudioBuffer _loopedBuffer;
-        internal WaveFormat _format;
-        
-        // These three fields are used for keeping track of instances created
-        // internally when Play is called directly on SoundEffect.
-        private List<SoundEffectInstance> _playingInstances;
-        private List<SoundEffectInstance> _availableInstances;
-        private List<SoundEffectInstance> _toBeRecycledInstances;
-#else
-        private Sound _sound;
-        private SoundEffectInstance _instance;
-#endif
-
-        private string _name;
-#if !DIRECTX
-        private string _filename = "";
-        private byte[] _data;
-#endif
-
-#if DIRECTX
-        internal SoundEffect()
-        {
-        }
-#else
-        internal SoundEffect(string fileName)
-		{
-			_filename = fileName;		
-			
-			if (_filename == string.Empty )
-			{
-			  throw new FileNotFoundException("Supported Sound Effect formats are wav, mp3, acc, aiff");
-			}
-			
-			_sound = new Sound(_filename, 1.0f, false);
-			_name = Path.GetFileNameWithoutExtension(fileName);
-		}
-		
-		//SoundEffect from playable audio data
-		internal SoundEffect(string name, byte[] data)
-		{
-			_data = data;
-			_name = name;
-			_sound = new Sound(_data, 1.0f, false);
-		}        
-#endif
-
-        internal SoundEffect(Stream s)
-        {
-#if !DIRECTX
-            var data = new byte[s.Length];
-            s.Read(data, 0, (int)s.Length);
-
-            _data = data;
-            _sound = new Sound(_data, 1.0f, false);
-#endif
-        }
-
-        public SoundEffect(byte[] buffer, int sampleRate, AudioChannels channels)
-        {
-#if DIRECTX            
-            Initialize(new WaveFormat(sampleRate, (int)channels), buffer, 0, buffer.Length, 0, buffer.Length);
-#else
-            //buffer should contain 16-bit PCM wave data
-			short bitsPerSample = 16;
-
-            _name = "";
-
-			using (var mStream = new MemoryStream(44+buffer.Length))
-            using (var writer = new BinaryWriter(mStream))
-            {
-                writer.Write("RIFF".ToCharArray()); //chunk id
-                writer.Write((int)(36 + buffer.Length)); //chunk size
-                writer.Write("WAVE".ToCharArray()); //RIFF type
-
-                writer.Write("fmt ".ToCharArray()); //chunk id
-                writer.Write((int)16); //format header size
-                writer.Write((short)1); //format (PCM)
-                writer.Write((short)channels);
-                writer.Write((int)sampleRate);
-                short blockAlign = (short)((bitsPerSample / 8) * (int)channels);
-                writer.Write((int)(sampleRate * blockAlign)); //byte rate
-                writer.Write((short)blockAlign);
-                writer.Write((short)bitsPerSample);
-
-                writer.Write("data".ToCharArray()); //chunk id
-                writer.Write((int)buffer.Length); //data size 	MonoGame.Framework.Windows8.DLL!Microsoft.Xna.Framework.Audio.Sound.Sound(byte[] audiodata, float volume, bool looping) Line 199	C#
-
-                writer.Write(buffer);
-
-                _data = mStream.ToArray();
-            }
-
-			_sound = new Sound(_data, 1.0f, false);
-#endif
-        }
-
-        public SoundEffect(byte[] buffer, int offset, int count, int sampleRate, AudioChannels channels, int loopStart, int loopLength)
-        {
-#if DIRECTX
-            Initialize(new WaveFormat(sampleRate, (int)channels), buffer, offset, count, loopStart, loopLength);
-#else
-            throw new NotImplementedException();
-#endif
-        }        
-
-#if DIRECTX
-
-        // Extended constructor which supports custom formats / compression.
-        internal SoundEffect(WaveFormat format, byte[] buffer, int offset, int count, int loopStart, int loopLength)
-        {
-            Initialize(format, buffer, offset, count, loopStart, loopLength);
-        }
-
-        private void Initialize(WaveFormat format, byte[] buffer, int offset, int count, int loopStart, int loopLength)
-        {
-            _format = format;
-
-            _dataStream = DataStream.Create<byte>(buffer, true, false);
-
-            // Use the loopStart and loopLength also as the range
-            // when playing this SoundEffect a single time / unlooped.
-            _buffer = new AudioBuffer()
-            {
-                Stream = _dataStream,
-                AudioBytes = count,
-                Flags = BufferFlags.EndOfStream,
-                PlayBegin = loopStart,
-                PlayLength = loopLength,
-                Context = new IntPtr(42),
-            };
-
-            _loopedBuffer = new AudioBuffer()
-            {
-                Stream = _dataStream,
-                AudioBytes = count,
-                Flags = BufferFlags.EndOfStream,
-                LoopBegin = loopStart,
-                LoopLength = loopLength,
-                LoopCount = AudioBuffer.LoopInfinite,
-                Context = new IntPtr(42),
-            };            
-        }
-#endif
-
-        public bool Play()
-        {				
-            return Play(1.0f, 0.0f, 0.0f);
-        }
-
-        public bool Play(float volume, float pitch, float pan)
-        {
-#if DIRECTX
-            if (MasterVolume > 0.0f)
-            {
-                if (_playingInstances == null)
-                {
-                    // Allocate lists first time we need them.
-                    _playingInstances = new List<SoundEffectInstance>();
-                    _availableInstances = new List<SoundEffectInstance>();
-                    _toBeRecycledInstances = new List<SoundEffectInstance>();
-                }
-                else
-                {
-                    // Cleanup instances which have finished playing.                    
-                    foreach (var inst in _playingInstances)
-                    {
-                        if (inst.State == SoundState.Stopped)
-                        {
-                            _toBeRecycledInstances.Add(inst);
-                        }
-                    }                    
-                }
-
-                // Locate a SoundEffectInstance either one already
-                // allocated and not in use or allocate a new one.
-                SoundEffectInstance instance = null;
-                if (_toBeRecycledInstances.Count > 0)
-                {
-                    foreach (var inst in _toBeRecycledInstances)
-                    {
-                        _availableInstances.Add(inst);
-                        _playingInstances.Remove(inst);
-                    }
-                    _toBeRecycledInstances.Clear();
-                }
-                if (_availableInstances.Count > 0)
-                {
-                    instance = _availableInstances[0];
-                    _playingInstances.Add(instance);
-                    _availableInstances.Remove(instance);
-                }
-                else
-                {
-                    instance = CreateInstance();
-                    _playingInstances.Add(instance);
-                }
-
-                instance.Volume = volume;
-                instance.Pitch = pitch;
-                instance.Pan = pan;
-                instance.Play();
-            }
-
-            // XNA documentation says this method returns false if the sound limit
-            // has been reached. However, there is no limit on PC.
-            return true;
-#else
-            if ( MasterVolume > 0.0f )
-			{
-                if(_instance == null)
-				    _instance = CreateInstance();
-				_instance.Volume = volume;
-				_instance.Pitch = pitch;
-				_instance.Pan = pan;
-				_instance.Play();
-				return _instance.Sound.Playing;
-			}
-			return false;
-#endif
-        }
-		
-		public TimeSpan Duration 
-		{ 
-			get
-            {
-#if DIRECTX                    
-                var sampleCount = _buffer.PlayLength;
-                var avgBPS = _format.AverageBytesPerSecond;
-                
-                return TimeSpan.FromSeconds((float)sampleCount / (float)avgBPS);
-#else
-                if ( _sound != null )
-				{
-					return new TimeSpan(0,0,(int)_sound.Duration);
-				}
-				else
-				{
-					return new TimeSpan(0);
-				}
-#endif
-			}
-		}
-
-        public string Name
-        {
-            get
-            {
-				return _name;
-            }
-			set 
-            {
-				_name = value;
-			}
-        }
-
-		public SoundEffectInstance CreateInstance()
-        {
-#if DIRECTX
-		    SourceVoice voice = null;
-            if (Device != null)
-                voice = new SourceVoice(Device, _format, VoiceFlags.None, XAudio2.MaximumFrequencyRatio);
-
-            var instance = new SoundEffectInstance(this, voice);
-#else
-            var instance = new SoundEffectInstance();	
-			instance.Sound = _sound;			
-#endif
-            return instance;
-		}
-		
-		#region IDisposable Members
-
-        public void Dispose()
-        {
-#if DIRECTX
-            _dataStream.Dispose();               
-#else
-            _sound.Dispose();
-#endif
-        }
-
-        #endregion
-
-        #region Static Members
-        static float _masterVolume = 1.0f;
-		public static float MasterVolume 
-		{ 
-			get
-			{
-				return _masterVolume;
-			}
-			set
-			{
-                if ( _masterVolume != value )
-                    _masterVolume = value;
-
-#if DIRECTX
-                MasterVoice.SetVolume(_masterVolume, 0);
-#endif
-            }
-		}
-
-		static float _distanceScale = 1f;
-
-		public static float DistanceScale {
-			get {
-				return _distanceScale;
-			}
-			set {
-				if (value <= 0f) {
-					throw new ArgumentOutOfRangeException ("value of DistanceScale");
-				}
-				_distanceScale = value;
-			}
-		}
-
-		static float _dopplerScale = 1f;
-
-		public static float DopplerScale {
-			get {
-				return _dopplerScale;
-			}
-			set {
-				// As per documenation it does not look like the value can be less than 0
-				//   although the documentation does not say it throws an error we will anyway
-				//   just so it is like the DistanceScale
-				if (value < 0f) {
-					throw new ArgumentOutOfRangeException ("value of DopplerScale");
-				}
-				_dopplerScale = value;
-			}
-		}
-
-		static float speedOfSound = 343.5f;
-
-		public static float SpeedOfSound {
-			get {
-				return speedOfSound;
-			}
-			set {
-				speedOfSound = value;
-			}
-        }
-
-		public static SoundEffect FromStream(Stream stream)
-        {            
-#if ANDROID
-            throw new NotImplementedException();
-#else
-            return new SoundEffect(stream);
-#endif
-        }
-
-#if DIRECTX
-	    internal static XAudio2 Device { get; private set; }
-        internal static MasteringVoice MasterVoice { get; private set; }
-
-        private static bool _device3DDirty = true;
-        private static Speakers _speakers = Speakers.Stereo;
-
-        // XNA does not expose this, but it exists in X3DAudio.
-        public static Speakers Speakers
-        {
-            get
-            {
-                return _speakers;
-            }
-
-            set
-            {
-                if (_speakers != value)
-                {
-                    _speakers = value;
-                    _device3DDirty = true;
-                }
-            }
-        }
-
-        private static X3DAudio _device3D;
-
-        internal static X3DAudio Device3D
-        {
-            get
-            {
-                if (_device3DDirty)
-                {
-                    _device3DDirty = false;
-                    _device3D = new X3DAudio(_speakers);
-                }
-
-                return _device3D;
-            }
-        }
-
-        static SoundEffect()
-        {
-            var flags = XAudio2Flags.None;
-<<<<<<< HEAD
-#if DEBUG
-=======
-
-#if !WINRT && DEBUG
->>>>>>> b0a87f37
-            flags |= XAudio2Flags.DebugEngine;
-#endif
-            // This cannot fail.
-            Device = new XAudio2(flags, ProcessorSpecifier.DefaultProcessor);
-
-            try
-            {
-                Device.StartEngine();
-
-                // Just use the default device.
-<<<<<<< HEAD
-                const int deviceIndex = 0;
-
-                // Let windows autodetect number of channels and sample rate.
-                MasterVoice = new MasteringVoice(Device, XAudio2.DefaultChannels, XAudio2.DefaultSampleRate, deviceIndex);            
-=======
-#if WINRT
-                string deviceId = null;
-#else
-                const int deviceId = 0;
-#endif
-
-                // Let windows autodetect number of channels and sample rate.
-                MasterVoice = new MasteringVoice(Device, XAudio2.DefaultChannels, XAudio2.DefaultSampleRate, deviceId);            
->>>>>>> b0a87f37
-                MasterVoice.SetVolume(_masterVolume, 0);
-
-                // The autodetected value of MasterVoice.ChannelMask corresponds to the speaker layout.
-#if WINRT
-                Speakers = (Speakers)MasterVoice.ChannelMask;
-#else
-<<<<<<< HEAD
-                var deviceDetails = Device.GetDeviceDetails(deviceIndex);
-=======
-                var deviceDetails = Device.GetDeviceDetails(deviceId);
->>>>>>> b0a87f37
-                Speakers = deviceDetails.OutputFormat.ChannelMask;
-#endif
-            }
-            catch
-            {
-                // Release the device and null it as
-                // we have no audio support.
-                Device.Dispose();
-                Device = null;
-                MasterVoice = null;
-            }
-
-        }
-
-        // Does someone actually need to call this if it only happens when the whole
-        // game closes? And if so, who would make the call?
-        internal static void Shutdown()
-        {            
-            MasterVoice.DestroyVoice();
-            MasterVoice.Dispose();
-
-            Device.StopEngine();
-            Device.Dispose();                     
-        }
-#endif
-        #endregion
-    }
-}
-
+#region License
+/*
+Microsoft Public License (Ms-PL)
+MonoGame - Copyright © 2009 The MonoGame Team
+
+All rights reserved.
+
+This license governs use of the accompanying software. If you use the software, you accept this license. If you do not
+accept the license, do not use the software.
+
+1. Definitions
+The terms "reproduce," "reproduction," "derivative works," and "distribution" have the same meaning here as under 
+U.S. copyright law.
+
+A "contribution" is the original software, or any additions or changes to the software.
+A "contributor" is any person that distributes its contribution under this license.
+"Licensed patents" are a contributor's patent claims that read directly on its contribution.
+
+2. Grant of Rights
+(A) Copyright Grant- Subject to the terms of this license, including the license conditions and limitations in section 3, 
+each contributor grants you a non-exclusive, worldwide, royalty-free copyright license to reproduce its contribution, prepare derivative works of its contribution, and distribute its contribution or any derivative works that you create.
+(B) Patent Grant- Subject to the terms of this license, including the license conditions and limitations in section 3, 
+each contributor grants you a non-exclusive, worldwide, royalty-free license under its licensed patents to make, have made, use, sell, offer for sale, import, and/or otherwise dispose of its contribution in the software or derivative works of the contribution in the software.
+
+3. Conditions and Limitations
+(A) No Trademark License- This license does not grant you rights to use any contributors' name, logo, or trademarks.
+(B) If you bring a patent claim against any contributor over patents that you claim are infringed by the software, 
+your patent license from such contributor to the software ends automatically.
+(C) If you distribute any portion of the software, you must retain all copyright, patent, trademark, and attribution 
+notices that are present in the software.
+(D) If you distribute any portion of the software in source code form, you may do so only under this license by including 
+a complete copy of this license with your distribution. If you distribute any portion of the software in compiled or object 
+code form, you may only do so under a license that complies with this license.
+(E) The software is licensed "as-is." You bear the risk of using it. The contributors give no express warranties, guarantees
+or conditions. You may have additional consumer rights under your local laws which this license cannot change. To the extent
+permitted under your local laws, the contributors exclude the implied warranties of merchantability, fitness for a particular
+purpose and non-infringement.
+*/
+#endregion License
+﻿
+using System;
+using System.Collections.Generic;
+using System.IO;
+
+using Microsoft.Xna;
+using Microsoft.Xna.Framework;
+using Microsoft.Xna.Framework.Audio;
+
+#if DIRECTX
+using SharpDX;
+using SharpDX.XAudio2;
+using SharpDX.Multimedia;
+using SharpDX.X3DAudio;
+#endif
+
+namespace Microsoft.Xna.Framework.Audio
+{
+    public sealed class SoundEffect : IDisposable
+    {
+#if DIRECTX
+        internal DataStream _dataStream;
+        internal AudioBuffer _buffer;
+        internal AudioBuffer _loopedBuffer;
+        internal WaveFormat _format;
+        
+        // These three fields are used for keeping track of instances created
+        // internally when Play is called directly on SoundEffect.
+        private List<SoundEffectInstance> _playingInstances;
+        private List<SoundEffectInstance> _availableInstances;
+        private List<SoundEffectInstance> _toBeRecycledInstances;
+#else
+        private Sound _sound;
+        private SoundEffectInstance _instance;
+#endif
+
+        private string _name;
+#if !DIRECTX
+        private string _filename = "";
+        private byte[] _data;
+#endif
+
+#if DIRECTX
+        internal SoundEffect()
+        {
+        }
+#else
+        internal SoundEffect(string fileName)
+		{
+			_filename = fileName;		
+			
+			if (_filename == string.Empty )
+			{
+			  throw new FileNotFoundException("Supported Sound Effect formats are wav, mp3, acc, aiff");
+			}
+			
+			_sound = new Sound(_filename, 1.0f, false);
+			_name = Path.GetFileNameWithoutExtension(fileName);
+		}
+		
+		//SoundEffect from playable audio data
+		internal SoundEffect(string name, byte[] data)
+		{
+			_data = data;
+			_name = name;
+			_sound = new Sound(_data, 1.0f, false);
+		}        
+#endif
+
+        internal SoundEffect(Stream s)
+        {
+#if !DIRECTX
+            var data = new byte[s.Length];
+            s.Read(data, 0, (int)s.Length);
+
+            _data = data;
+            _sound = new Sound(_data, 1.0f, false);
+#endif
+        }
+
+        public SoundEffect(byte[] buffer, int sampleRate, AudioChannels channels)
+        {
+#if DIRECTX            
+            Initialize(new WaveFormat(sampleRate, (int)channels), buffer, 0, buffer.Length, 0, buffer.Length);
+#else
+            //buffer should contain 16-bit PCM wave data
+			short bitsPerSample = 16;
+
+            _name = "";
+
+			using (var mStream = new MemoryStream(44+buffer.Length))
+            using (var writer = new BinaryWriter(mStream))
+            {
+                writer.Write("RIFF".ToCharArray()); //chunk id
+                writer.Write((int)(36 + buffer.Length)); //chunk size
+                writer.Write("WAVE".ToCharArray()); //RIFF type
+
+                writer.Write("fmt ".ToCharArray()); //chunk id
+                writer.Write((int)16); //format header size
+                writer.Write((short)1); //format (PCM)
+                writer.Write((short)channels);
+                writer.Write((int)sampleRate);
+                short blockAlign = (short)((bitsPerSample / 8) * (int)channels);
+                writer.Write((int)(sampleRate * blockAlign)); //byte rate
+                writer.Write((short)blockAlign);
+                writer.Write((short)bitsPerSample);
+
+                writer.Write("data".ToCharArray()); //chunk id
+                writer.Write((int)buffer.Length); //data size 	MonoGame.Framework.Windows8.DLL!Microsoft.Xna.Framework.Audio.Sound.Sound(byte[] audiodata, float volume, bool looping) Line 199	C#
+
+                writer.Write(buffer);
+
+                _data = mStream.ToArray();
+            }
+
+			_sound = new Sound(_data, 1.0f, false);
+#endif
+        }
+
+        public SoundEffect(byte[] buffer, int offset, int count, int sampleRate, AudioChannels channels, int loopStart, int loopLength)
+        {
+#if DIRECTX
+            Initialize(new WaveFormat(sampleRate, (int)channels), buffer, offset, count, loopStart, loopLength);
+#else
+            throw new NotImplementedException();
+#endif
+        }        
+
+#if DIRECTX
+
+        // Extended constructor which supports custom formats / compression.
+        internal SoundEffect(WaveFormat format, byte[] buffer, int offset, int count, int loopStart, int loopLength)
+        {
+            Initialize(format, buffer, offset, count, loopStart, loopLength);
+        }
+
+        private void Initialize(WaveFormat format, byte[] buffer, int offset, int count, int loopStart, int loopLength)
+        {
+            _format = format;
+
+            _dataStream = DataStream.Create<byte>(buffer, true, false);
+
+            // Use the loopStart and loopLength also as the range
+            // when playing this SoundEffect a single time / unlooped.
+            _buffer = new AudioBuffer()
+            {
+                Stream = _dataStream,
+                AudioBytes = count,
+                Flags = BufferFlags.EndOfStream,
+                PlayBegin = loopStart,
+                PlayLength = loopLength,
+                Context = new IntPtr(42),
+            };
+
+            _loopedBuffer = new AudioBuffer()
+            {
+                Stream = _dataStream,
+                AudioBytes = count,
+                Flags = BufferFlags.EndOfStream,
+                LoopBegin = loopStart,
+                LoopLength = loopLength,
+                LoopCount = AudioBuffer.LoopInfinite,
+                Context = new IntPtr(42),
+            };            
+        }
+#endif
+
+        public bool Play()
+        {				
+            return Play(1.0f, 0.0f, 0.0f);
+        }
+
+        public bool Play(float volume, float pitch, float pan)
+        {
+#if DIRECTX
+            if (MasterVolume > 0.0f)
+            {
+                if (_playingInstances == null)
+                {
+                    // Allocate lists first time we need them.
+                    _playingInstances = new List<SoundEffectInstance>();
+                    _availableInstances = new List<SoundEffectInstance>();
+                    _toBeRecycledInstances = new List<SoundEffectInstance>();
+                }
+                else
+                {
+                    // Cleanup instances which have finished playing.                    
+                    foreach (var inst in _playingInstances)
+                    {
+                        if (inst.State == SoundState.Stopped)
+                        {
+                            _toBeRecycledInstances.Add(inst);
+                        }
+                    }                    
+                }
+
+                // Locate a SoundEffectInstance either one already
+                // allocated and not in use or allocate a new one.
+                SoundEffectInstance instance = null;
+                if (_toBeRecycledInstances.Count > 0)
+                {
+                    foreach (var inst in _toBeRecycledInstances)
+                    {
+                        _availableInstances.Add(inst);
+                        _playingInstances.Remove(inst);
+                    }
+                    _toBeRecycledInstances.Clear();
+                }
+                if (_availableInstances.Count > 0)
+                {
+                    instance = _availableInstances[0];
+                    _playingInstances.Add(instance);
+                    _availableInstances.Remove(instance);
+                }
+                else
+                {
+                    instance = CreateInstance();
+                    _playingInstances.Add(instance);
+                }
+
+                instance.Volume = volume;
+                instance.Pitch = pitch;
+                instance.Pan = pan;
+                instance.Play();
+            }
+
+            // XNA documentation says this method returns false if the sound limit
+            // has been reached. However, there is no limit on PC.
+            return true;
+#else
+            if ( MasterVolume > 0.0f )
+			{
+                if(_instance == null)
+				    _instance = CreateInstance();
+				_instance.Volume = volume;
+				_instance.Pitch = pitch;
+				_instance.Pan = pan;
+				_instance.Play();
+				return _instance.Sound.Playing;
+			}
+			return false;
+#endif
+        }
+		
+		public TimeSpan Duration 
+		{ 
+			get
+            {
+#if DIRECTX                    
+                var sampleCount = _buffer.PlayLength;
+                var avgBPS = _format.AverageBytesPerSecond;
+                
+                return TimeSpan.FromSeconds((float)sampleCount / (float)avgBPS);
+#else
+                if ( _sound != null )
+				{
+					return new TimeSpan(0,0,(int)_sound.Duration);
+				}
+				else
+				{
+					return new TimeSpan(0);
+				}
+#endif
+			}
+		}
+
+        public string Name
+        {
+            get
+            {
+				return _name;
+            }
+			set 
+            {
+				_name = value;
+			}
+        }
+
+		public SoundEffectInstance CreateInstance()
+        {
+#if DIRECTX
+		    SourceVoice voice = null;
+            if (Device != null)
+                voice = new SourceVoice(Device, _format, VoiceFlags.None, XAudio2.MaximumFrequencyRatio);
+
+            var instance = new SoundEffectInstance(this, voice);
+#else
+            var instance = new SoundEffectInstance();	
+			instance.Sound = _sound;			
+#endif
+            return instance;
+		}
+		
+		#region IDisposable Members
+
+        public void Dispose()
+        {
+#if DIRECTX
+            _dataStream.Dispose();               
+#else
+            _sound.Dispose();
+#endif
+        }
+
+        #endregion
+
+        #region Static Members
+        static float _masterVolume = 1.0f;
+		public static float MasterVolume 
+		{ 
+			get
+			{
+				return _masterVolume;
+			}
+			set
+			{
+                if ( _masterVolume != value )
+                    _masterVolume = value;
+
+#if DIRECTX
+                MasterVoice.SetVolume(_masterVolume, 0);
+#endif
+            }
+		}
+
+		static float _distanceScale = 1f;
+
+		public static float DistanceScale {
+			get {
+				return _distanceScale;
+			}
+			set {
+				if (value <= 0f) {
+					throw new ArgumentOutOfRangeException ("value of DistanceScale");
+				}
+				_distanceScale = value;
+			}
+		}
+
+		static float _dopplerScale = 1f;
+
+		public static float DopplerScale {
+			get {
+				return _dopplerScale;
+			}
+			set {
+				// As per documenation it does not look like the value can be less than 0
+				//   although the documentation does not say it throws an error we will anyway
+				//   just so it is like the DistanceScale
+				if (value < 0f) {
+					throw new ArgumentOutOfRangeException ("value of DopplerScale");
+				}
+				_dopplerScale = value;
+			}
+		}
+
+		static float speedOfSound = 343.5f;
+
+		public static float SpeedOfSound {
+			get {
+				return speedOfSound;
+			}
+			set {
+				speedOfSound = value;
+			}
+        }
+
+		public static SoundEffect FromStream(Stream stream)
+        {            
+#if ANDROID
+            throw new NotImplementedException();
+#else
+            return new SoundEffect(stream);
+#endif
+        }
+
+#if DIRECTX
+	    internal static XAudio2 Device { get; private set; }
+        internal static MasteringVoice MasterVoice { get; private set; }
+
+        private static bool _device3DDirty = true;
+        private static Speakers _speakers = Speakers.Stereo;
+
+        // XNA does not expose this, but it exists in X3DAudio.
+        public static Speakers Speakers
+        {
+            get
+            {
+                return _speakers;
+            }
+
+            set
+            {
+                if (_speakers != value)
+                {
+                    _speakers = value;
+                    _device3DDirty = true;
+                }
+            }
+        }
+
+        private static X3DAudio _device3D;
+
+        internal static X3DAudio Device3D
+        {
+            get
+            {
+                if (_device3DDirty)
+                {
+                    _device3DDirty = false;
+                    _device3D = new X3DAudio(_speakers);
+                }
+
+                return _device3D;
+            }
+        }
+
+        static SoundEffect()
+        {
+            var flags = XAudio2Flags.None;
+
+#if !WINRT && DEBUG
+            flags |= XAudio2Flags.DebugEngine;
+#endif
+            // This cannot fail.
+            Device = new XAudio2(flags, ProcessorSpecifier.DefaultProcessor);
+
+            try
+            {
+                Device.StartEngine();
+
+                // Just use the default device.
+#if WINRT
+                string deviceId = null;
+#else
+                const int deviceId = 0;
+#endif
+
+                // Let windows autodetect number of channels and sample rate.
+                MasterVoice = new MasteringVoice(Device, XAudio2.DefaultChannels, XAudio2.DefaultSampleRate, deviceId);            
+                MasterVoice.SetVolume(_masterVolume, 0);
+
+                // The autodetected value of MasterVoice.ChannelMask corresponds to the speaker layout.
+#if WINRT
+                Speakers = (Speakers)MasterVoice.ChannelMask;
+#else
+                var deviceDetails = Device.GetDeviceDetails(deviceId);
+                Speakers = deviceDetails.OutputFormat.ChannelMask;
+#endif
+            }
+            catch
+            {
+                // Release the device and null it as
+                // we have no audio support.
+                Device.Dispose();
+                Device = null;
+                MasterVoice = null;
+            }
+
+        }
+
+        // Does someone actually need to call this if it only happens when the whole
+        // game closes? And if so, who would make the call?
+        internal static void Shutdown()
+        {            
+            MasterVoice.DestroyVoice();
+            MasterVoice.Dispose();
+
+            Device.StopEngine();
+            Device.Dispose();                     
+        }
+#endif
+        #endregion
+    }
+}
+
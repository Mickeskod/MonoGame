--- conflicted
+++ resolved
@@ -325,20 +325,11 @@
     <Compile Include="iOS\iOSGamePlatform.cs" />
     <Compile Include="iOS\iOSGameViewController.cs" />
     <Compile Include="iOS\OrientationConverter.cs" />
-<<<<<<< HEAD
-=======
     <Compile Include="Desktop\Audio\OALSoundBuffer.cs"/>
     <Compile Include="Desktop\Audio\OpenALSoundController.cs"/>
->>>>>>> 5994d8ab
-    <Compile Include="MacOS\Audio\OpenALSupport.cs">
-      <Link>iOS\Audio\OpenALSupport.cs</Link>
-    </Compile>
-    <Compile Include="MacOS\Audio\SoundEffect.cs">
-      <Link>iOS\Audio\SoundEffect.cs</Link>
-    </Compile>
-    <Compile Include="MacOS\Audio\SoundEffectInstance.cs">
-      <Link>iOS\Audio\SoundEffectInstance.cs</Link>
-    </Compile>
+    <Compile Include="MacOS\Audio\OpenALSupport.cs"/>
+    <Compile Include="MacOS\Audio\SoundEffect.cs"/>
+    <Compile Include="MacOS\Audio\SoundEffectInstance.cs"/>
     <Compile Include="Graphics\Effect\AlphaTestEffect.cs" />
     <Compile Include="Graphics\Effect\DXShader.cs" />
     <Compile Include="Graphics\Effect\EffectAnnotation.cs" />
@@ -438,12 +429,6 @@
     <Compile Include="iOS\iOSGameWindow.cs" />
     <Compile Include="Graphics\Effect\ConstantBuffer.cs" />
     <Compile Include="Media\MediaQueue.cs" />
-    <Compile Include="Desktop\Audio\OALSoundBuffer.cs">
-      <Link>iOS\Audio\OALSoundBuffer.cs</Link>
-    </Compile>
-    <Compile Include="Desktop\Audio\OpenALSoundController.cs">
-      <Link>iOS\Audio\OpenALSoundController.cs</Link>
-    </Compile>
     <Compile Include="Input\Touch\TouchInfo.cs" />
   </ItemGroup>
   <Import Project="$(MSBuildBinPath)\Microsoft.CSharp.targets" />

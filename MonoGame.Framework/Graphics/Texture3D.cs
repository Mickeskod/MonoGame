--- conflicted
+++ resolved
@@ -110,8 +110,6 @@
                 OptionFlags = ResourceOptionFlags.None,
             };
 
-<<<<<<< HEAD
-=======
             if (renderTarget)
             {
                 description.BindFlags |= BindFlags.RenderTarget;
@@ -124,7 +122,6 @@
                 }
             }
 
->>>>>>> 861b2de4
             return new SharpDX.Direct3D11.Texture3D(GraphicsDevice._d3dDevice, description);
         }
 
